import glob
import json
import numpy as np
import os
import urllib

from flask import Blueprint
from flask import redirect
from flask import render_template
from flask import request
from flask import send_from_directory
from flask import url_for

from joblib import dump
from joblib import load
from natsort import natsorted
<<<<<<< HEAD
=======
from natsort import ns
from os.path import join
>>>>>>> 863b6636
from sklearn.linear_model import LogisticRegression

from sense.finetuning import compute_frames_features
from tools import utils
from tools.sense_studio import utils as studio_utils


annotation_bp = Blueprint('annotation_bp', __name__)


@annotation_bp.route('/<string:project>/<string:split>/<string:label>')
def show_video_list(project, split, label):
    """
    Show the list of videos for the given split, class label and project.
    If the necessary files for annotation haven't been prepared yet, this is done now.
    """
    project = urllib.parse.unquote(project)
    path = studio_utils.lookup_project_path(project)
    split = urllib.parse.unquote(split)
    label = urllib.parse.unquote(label)

    # load feature extractor
    inference_engine, model_config = studio_utils.load_feature_extractor()

    videos_dir = utils.get_videos_dir(path, split, label)
    frames_dir = utils.get_frames_dir(path, split, label)
    features_dir = utils.get_features_dir(path, split, model_config, label=label)
    tags_dir = utils.get_tags_dir(path, split, label)
    logreg_dir = utils.get_logreg_dir(path, model_config, label)

    os.makedirs(logreg_dir, exist_ok=True)
    os.makedirs(tags_dir, exist_ok=True)

<<<<<<< HEAD
    # compute the features and frames missing
    compute_frames_features(inference_engine=inference_engine,
                            videos_dir=videos_dir,
                            frames_dir=frames_dir,
                            features_dir=features_dir)
=======
    # load feature extractor
    inference_engine = utils.load_feature_extractor(path)
    # compute the features and frames missing.
    compute_frames_features(inference_engine, split, label, path)
>>>>>>> 863b6636

    videos = os.listdir(frames_dir)
    videos = natsorted(videos, alg=ns.IC)

    tagged_list = set(os.listdir(tags_dir))
    tagged = [f'{video}.json' in tagged_list for video in videos]

    video_list = zip(videos, tagged, list(range(len(videos))))
    return render_template('video_list.html', video_list=video_list, split=split, label=label, path=path,
                           project=project)


@annotation_bp.route('/prepare-annotation/<string:project>')
def prepare_annotation(project):
    """
    Prepare all files needed for annotating the videos in the given project.
    """
    project = urllib.parse.unquote(project)
    dataset_path = studio_utils.lookup_project_path(project)

    # load feature extractor
<<<<<<< HEAD
    inference_engine, model_config = studio_utils.load_feature_extractor()

=======
    inference_engine = utils.load_feature_extractor(path)
>>>>>>> 863b6636
    for split in utils.SPLITS:
        print(f'\n\tPreparing videos in the {split}-set')

        for label in os.listdir(utils.get_videos_dir(dataset_path, split)):
            videos_dir = utils.get_videos_dir(dataset_path, split, label)
            frames_dir = utils.get_frames_dir(dataset_path, split, label)
            features_dir = utils.get_features_dir(dataset_path, split, model_config, label=label)

            compute_frames_features(inference_engine=inference_engine,
                                    videos_dir=videos_dir,
                                    frames_dir=frames_dir,
                                    features_dir=features_dir)

    return redirect(url_for("project_details", project=project))


@annotation_bp.route('/<string:project>/<string:split>/<string:label>/<int:idx>')
def annotate(project, split, label, idx):
    """
    For the given class label, show all frames for annotating the selected video.
    """
    project = urllib.parse.unquote(project)
    path = studio_utils.lookup_project_path(project)
    label = urllib.parse.unquote(label)
    split = urllib.parse.unquote(split)

    _, model_config = studio_utils.load_feature_extractor()

    frames_dir = utils.get_frames_dir(path, split, label)
    features_dir = utils.get_features_dir(path, split, model_config, label=label)
    tags_dir = utils.get_tags_dir(path, split, label)
    logreg_dir = utils.get_logreg_dir(path, model_config, label)

    videos = os.listdir(frames_dir)
    videos.sort()

<<<<<<< HEAD
    features = np.load(os.path.join(features_dir, videos[idx] + ".npy"))
=======
    features = np.load(join(features_dir, f'{videos[idx]}.npy'))
>>>>>>> 863b6636
    features = features.mean(axis=(2, 3))

    # Load logistic regression model if available
    logreg_path = os.path.join(logreg_dir, 'logreg.joblib')
    if os.path.isfile(logreg_path):
        logreg = load(logreg_path)
        classes = list(logreg.predict(features))
    else:
        classes = [-1] * len(features)

    # The list of images in the folder
<<<<<<< HEAD
    images = [image for image in glob.glob(os.path.join(frames_dir, videos[idx] + '/*'))
              if studio_utils.is_image_file(image)]
=======
    images = [image for image in glob.glob(join(frames_dir, videos[idx], '*'))
              if utils.is_image_file(image)]
>>>>>>> 863b6636

    # Natural sort images, so that they are sorted by number
    images = natsorted(images, alg=ns.IC)
    # Extract image file name (without full path) and include class label
    images = [(os.path.basename(image), _class) for image, _class in zip(images, classes)]

    # Load existing annotations
    annotations = []
    annotations_file = os.path.join(tags_dir, f'{videos[idx]}.json')
    if os.path.exists(annotations_file):
        with open(annotations_file, 'r') as f:
            data = json.load(f)
            annotations = data['time_annotation']

    # Read tags from config
    config = studio_utils.load_project_config(path)
    tags = config['classes'][label]

    return render_template('frame_annotation.html', images=images, annotations=annotations, idx=idx, fps=16,
                           n_images=len(images), video_name=videos[idx],
                           split=split, label=label, path=path, tags=tags, project=project, n_videos=len(videos))


@annotation_bp.route('/submit-annotation', methods=['POST'])
def submit_annotation():
    """
    Submit annotated tags for all frames and save them to a json file.
    """
    data = request.form  # a multi-dict containing POST data
    idx = int(data['idx'])
    fps = float(data['fps'])
    path = data['path']
    project = data['project']
    split = data['split']
    label = data['label']
    video = data['video']
    next_frame_idx = idx + 1

    frames_dir = utils.get_frames_dir(path, split, label)
    tags_dir = utils.get_tags_dir(path, split, label)
    description = {'file': f'{video}.mp4', 'fps': fps}

    out_annotation = os.path.join(tags_dir, f'{video}.json')
    time_annotation = []

    for frame_idx in range(int(data['n_images'])):
        time_annotation.append(int(data[f'{frame_idx}_tag']))

    description['time_annotation'] = time_annotation

    with open(out_annotation, 'w') as f:
        json.dump(description, f, indent=2)

    if next_frame_idx >= len(os.listdir(frames_dir)):
        return redirect(url_for('project_details', project=project))

    return redirect(url_for('.annotate', split=split, label=label, project=project, idx=next_frame_idx))


@annotation_bp.route('/train-logreg', methods=['POST'])
def train_logreg():
    """
    (Re-)Train a logistic regression model on all annotations that have been submitted so far.
    """
    data = request.form  # a multi-dict containing POST data
    idx = int(data['idx'])
    path = data['path']
    project = data['project']
    split = data['split']
    label = data['label']

    _, model_config = studio_utils.load_feature_extractor()

    features_dir = utils.get_features_dir(path, split, model_config, label=label)
    tags_dir = utils.get_tags_dir(path, split, label)
    logreg_dir = utils.get_logreg_dir(path, model_config, label)
    logreg_path = os.path.join(logreg_dir, 'logreg.joblib')

    annotations = os.listdir(tags_dir)
    class_weight = {0: 0.5}

    if annotations:
        features = [os.path.join(features_dir, x.replace('.json', '.npy')) for x in annotations]
        annotations = [os.path.join(tags_dir, x) for x in annotations]
        X = []
        y = []

        for feature in features:
            feature = np.load(feature)

            for f in feature:
                X.append(f.mean(axis=(1, 2)))

        for annotation in annotations:
            with open(annotation, 'r') as f:
                annotation = json.load(f)['time_annotation']

            pos1 = np.where(np.array(annotation).astype(int) == 1)[0]

            if len(pos1) > 0:
                class_weight.update({1: 2})

                for p in pos1:
                    if p + 1 < len(annotation):
                        annotation[p + 1] = 1

            pos1 = np.where(np.array(annotation).astype(int) == 2)[0]

            if len(pos1) > 0:
                class_weight.update({2: 2})

                for p in pos1:
                    if p + 1 < len(annotation):
                        annotation[p + 1] = 2

            for a in annotation:
                y.append(a)

        X = np.array(X)
        y = np.array(y)

        if len(class_weight) > 1:
            logreg = LogisticRegression(C=0.1, class_weight=class_weight)
            logreg.fit(X, y)
            dump(logreg, logreg_path)

    return redirect(url_for('.annotate', split=split, label=label, project=project, idx=idx))


@annotation_bp.route('/uploads/<string:project>/<string:split>/<string:label>/<string:video_name>/<string:img_file>')
def download_file(project, split, label, video_name, img_file):
    """
    Load an image from the given path.
    """
    dataset_path = studio_utils.lookup_project_path(project)
    img_dir = os.path.join(utils.get_frames_dir(dataset_path, split, label), video_name)
    return send_from_directory(img_dir, img_file, as_attachment=True)<|MERGE_RESOLUTION|>--- conflicted
+++ resolved
@@ -14,11 +14,7 @@
 from joblib import dump
 from joblib import load
 from natsort import natsorted
-<<<<<<< HEAD
-=======
 from natsort import ns
-from os.path import join
->>>>>>> 863b6636
 from sklearn.linear_model import LogisticRegression
 
 from sense.finetuning import compute_frames_features
@@ -41,7 +37,7 @@
     label = urllib.parse.unquote(label)
 
     # load feature extractor
-    inference_engine, model_config = studio_utils.load_feature_extractor()
+    inference_engine, model_config = studio_utils.load_feature_extractor(path)
 
     videos_dir = utils.get_videos_dir(path, split, label)
     frames_dir = utils.get_frames_dir(path, split, label)
@@ -52,18 +48,11 @@
     os.makedirs(logreg_dir, exist_ok=True)
     os.makedirs(tags_dir, exist_ok=True)
 
-<<<<<<< HEAD
     # compute the features and frames missing
     compute_frames_features(inference_engine=inference_engine,
                             videos_dir=videos_dir,
                             frames_dir=frames_dir,
                             features_dir=features_dir)
-=======
-    # load feature extractor
-    inference_engine = utils.load_feature_extractor(path)
-    # compute the features and frames missing.
-    compute_frames_features(inference_engine, split, label, path)
->>>>>>> 863b6636
 
     videos = os.listdir(frames_dir)
     videos = natsorted(videos, alg=ns.IC)
@@ -85,12 +74,7 @@
     dataset_path = studio_utils.lookup_project_path(project)
 
     # load feature extractor
-<<<<<<< HEAD
-    inference_engine, model_config = studio_utils.load_feature_extractor()
-
-=======
-    inference_engine = utils.load_feature_extractor(path)
->>>>>>> 863b6636
+    inference_engine, model_config = studio_utils.load_feature_extractor(dataset_path)
     for split in utils.SPLITS:
         print(f'\n\tPreparing videos in the {split}-set')
 
@@ -127,11 +111,7 @@
     videos = os.listdir(frames_dir)
     videos.sort()
 
-<<<<<<< HEAD
-    features = np.load(os.path.join(features_dir, videos[idx] + ".npy"))
-=======
-    features = np.load(join(features_dir, f'{videos[idx]}.npy'))
->>>>>>> 863b6636
+    features = np.load(os.path.join(features_dir, f'{videos[idx]}.npy'))
     features = features.mean(axis=(2, 3))
 
     # Load logistic regression model if available
@@ -143,13 +123,8 @@
         classes = [-1] * len(features)
 
     # The list of images in the folder
-<<<<<<< HEAD
-    images = [image for image in glob.glob(os.path.join(frames_dir, videos[idx] + '/*'))
+    images = [image for image in glob.glob(os.path.join(frames_dir, videos[idx], '*'))
               if studio_utils.is_image_file(image)]
-=======
-    images = [image for image in glob.glob(join(frames_dir, videos[idx], '*'))
-              if utils.is_image_file(image)]
->>>>>>> 863b6636
 
     # Natural sort images, so that they are sorted by number
     images = natsorted(images, alg=ns.IC)
