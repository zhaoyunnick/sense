--- conflicted
+++ resolved
@@ -129,11 +129,7 @@
 
     return render_template('frame_annotation.html', images=images, annotations=annotations, idx=idx, fps=16,
                            n_images=len(images), video_name=videos[idx],
-<<<<<<< HEAD
-                           split=split, label=label, path=path, tags=tags, n_videos=len(videos))
-=======
-                           split=split, label=label, path=path, tags=tags, project=project)
->>>>>>> 4287bfc0
+                           split=split, label=label, path=path, tags=tags, project=project, n_videos=len(videos))
 
 
 @annotation_bp.route('/submit-annotation', methods=['POST'])
