--- conflicted
+++ resolved
@@ -104,14 +104,10 @@
     project = data['project']
 
     subdirs = [d for d in glob.glob(f'{path}*') if os.path.isdir(d)] if os.path.isabs(path) else []
-<<<<<<< HEAD
-    video_files = [f for f in glob.glob(f'{path}*.mp4') if os.path.isfile(f)] if os.path.isabs(path) else []
-=======
     project_dir = project_utils.get_folder_name_for_project(project)
     full_path = os.path.join(path, project_dir)
->>>>>>> e73e672e
-
-    full_path = os.path.join(path, project_utils.get_folder_name_for_project(project))
+
+    video_files = [f for f in glob.glob(f'{path}*.mp4') if os.path.isfile(f)] if os.path.isabs(path) else []
     projects = project_utils.load_project_overview_config()
 
     return jsonify(
