
.navbar-logo {
    min-width: 120px;
    width: 120px;
}

.footer-logo {
    width: 150px;
}

video {
    width: 640px;
    height: 480px;
    transform: rotateY(180deg);
    -webkit-transform: rotateY(180deg); /* Safari and Chrome */
    -moz-transform: rotateY(180deg); /* Firefox */
<<<<<<< HEAD
=======
}

#textOverlay {
    position: absolute;
    margin-top: 30px;
    margin-left: 30px;
    top: 0;
    left: 0;
    z-index: 1;
    opacity: 0.7;
    line-height: 1em;
    padding: 0.2em 0.3em;
    font-size: 50px;
}

.flex-container {
    display: flex;
}

.flex-filler {
    flex: 1;
}

.ui.segment.train-console {
    overflow: auto;
    height: 500px;
    background-color: black;
    color: white;
}
.monospace-font {
    font-family: "Ubuntu Mono", monospace;
}

#confusionMatrix {
    display: none;
>>>>>>> bcd89848
}<|MERGE_RESOLUTION|>--- conflicted
+++ resolved
@@ -14,29 +14,6 @@
     transform: rotateY(180deg);
     -webkit-transform: rotateY(180deg); /* Safari and Chrome */
     -moz-transform: rotateY(180deg); /* Firefox */
-<<<<<<< HEAD
-=======
-}
-
-#textOverlay {
-    position: absolute;
-    margin-top: 30px;
-    margin-left: 30px;
-    top: 0;
-    left: 0;
-    z-index: 1;
-    opacity: 0.7;
-    line-height: 1em;
-    padding: 0.2em 0.3em;
-    font-size: 50px;
-}
-
-.flex-container {
-    display: flex;
-}
-
-.flex-filler {
-    flex: 1;
 }
 
 .ui.segment.train-console {
@@ -45,11 +22,11 @@
     background-color: black;
     color: white;
 }
+
 .monospace-font {
     font-family: "Ubuntu Mono", monospace;
 }
 
 #confusionMatrix {
     display: none;
->>>>>>> bcd89848
 }