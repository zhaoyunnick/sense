--- conflicted
+++ resolved
@@ -253,7 +253,6 @@
 }
 
 
-<<<<<<< HEAD
 function toggleShowPredictions(path, split, label) {
     let logregInput = document.getElementById('logregInput');
     response = syncRequest('/toggle-project-setting', {path: path, setting: 'show_logreg', split: split, label: label});
@@ -266,7 +265,9 @@
         logregInput.removeAttribute('checked');
         $('.logreg-predictions').hide();
     }
-=======
+}
+
+
 function setTimerDefault(path) {
     let setDefaultButton = document.getElementById('setDefaultButton');
     let countdownDuration = parseInt(document.getElementById('countdown').value);
@@ -276,5 +277,4 @@
     setDefaultButton.innerHTML = "Saved";
 
     response = syncRequest('/set-timer-default', {path: path, countdown: countdownDuration, recording: recordingDuration});
->>>>>>> cb28df99
 }