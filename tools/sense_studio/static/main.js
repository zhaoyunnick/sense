// Suppress Enter key on text input fields for submitting forms, so that for example search fields don't submit
// the form on selection of an entry
window.addEventListener(
    'keydown',
    function(e) {
        if ((e.keyIdentifier=='U+000A' || e.keyIdentifier=='Enter' || e.keyCode==13)
            && e.target.nodeName=='INPUT' && e.target.type=='text')
        {
            e.preventDefault();
            return false;
        }
    },
    true
);


$(document).ready(function () {
    let pathSearchInputs = document.getElementsByClassName('path-search');
    for (input of pathSearchInputs) {
        const currentInput = input;
        new autoComplete({
            selector: input,
            minChars: 1,
            cache: false,
            source: function(term, response) {
                let directoriesResponse = browseDirectory(term, '');
                response(directoriesResponse.subdirs);
            },
            onSelect: function(event, term, item) {
                currentInput.oninput();
            }
        });
    }

    $('.class-card').form({
        fields: {
            className: {
                rules: [
                    {
                        type   : 'empty',
                        prompt : 'Please enter a class name'
                    },
                    {
                        type   : 'uniqueClassName',
                        prompt : 'The chosen class name already exists'
                    }
                ]
            }
        }
    });

    $('.ui .dropdown').dropdown();

});


function setFormWarning(label, input, text) {
    label.innerHTML = text;

    if (text === '') {
        input.classList.remove('uk-form-danger');
    } else {
        input.classList.add('uk-form-danger');
    }
}


function editNewProject() {
    let nameInput = document.getElementById('newProjectName');
    let nameLabel = document.getElementById('newProjectNameLabel');
    let pathInput = document.getElementById('newProjectPath');
    let pathLabel = document.getElementById('newProjectPathLabel');
    let fullPathDiv = document.getElementById('fullPath');
    let createProjectButton = document.getElementById('createProject');

    let name = nameInput.value;
    let path = pathInput.value;

    let directoriesResponse = browseDirectory(path, name);
    fullPathDiv.innerHTML = directoriesResponse.full_project_path;

    let disabled = false;

    // Check that project name is filled, unique and not yet present in directory
    if (name === '') {
        setFormWarning(nameLabel, nameInput, '');
        disabled = true;
    } else if (!directoriesResponse.project_name_unique) {
        setFormWarning(nameLabel, nameInput, 'This project name is already used');
        disabled = true;
    } else if (directoriesResponse.full_path_exists) {
        setFormWarning(nameLabel, nameInput, 'A directory with this name already exists in the chosen location');
        disabled = true;
    } else {
        setFormWarning(nameLabel, nameInput, '');
    }

    // Check that project path is filled and exists
    if (path === '') {
        setFormWarning(pathLabel, pathInput, '');
        disabled = true;
    } else if (!directoriesResponse.path_exists) {
        setFormWarning(pathLabel, pathInput, 'This path does not exist');
        disabled = true;
    } else {
        setFormWarning(pathLabel, pathInput, '');
    }

    createProjectButton.disabled = disabled;
}


function editImportProject() {
    let pathInput = document.getElementById('importProjectPath');
    let pathLabel = document.getElementById('importProjectPathLabel');
    let importProjectButton = document.getElementById('importProject');

    let path = pathInput.value;

    let directoriesResponse = browseDirectory(path, '');

    let disabled = false;

    // Check that project path is filled, unique and exists
    if (path === '') {
        setFormWarning(pathLabel, pathInput, '');
        disabled = true;
    } else if (!directoriesResponse.path_unique) {
        setFormWarning(pathLabel, pathInput, 'Another project is already registered in this location');
        disabled = true;
    } else if (!directoriesResponse.path_exists) {
        setFormWarning(pathLabel, pathInput, 'This path does not exist');
        disabled = true;
    } else {
        setFormWarning(pathLabel, pathInput, '');
    }

    importProjectButton.disabled = disabled;
}


function editUpdateProject(projectIdx) {
    let pathInput = document.getElementById(`updateProjectPath${projectIdx}`);
    let pathLabel = document.getElementById(`updateProjectLabel${projectIdx}`);
    let updateProjectButton = document.getElementById(`updateProject${projectIdx}`);

    let path = pathInput.value;

    let directoriesResponse = browseDirectory(path, '');

    let disabled = false;

    // Check that project path is filled, unique and exists
    if (path === '') {
        setFormWarning(pathLabel, pathInput, '');
        disabled = true;
    } else if (!directoriesResponse.path_unique) {
        setFormWarning(pathLabel, pathInput, 'Another project is already registered in this location');
        disabled = true;
    } else if (!directoriesResponse.path_exists) {
        setFormWarning(pathLabel, pathInput, 'This path does not exist');
        disabled = true;
    } else {
        setFormWarning(pathLabel, pathInput, '');
    }

    updateProjectButton.disabled = disabled;
}


$.fn.form.settings.rules.uniqueClassName = function (className) {
    let projectName = $('#projectName').val();
    let config = getProjectConfig(projectName);
    return !(className in config.classes)
}


function asyncRequest(url, data, callback) {
    return new Promise(function (resolve, reject) {
        let xhttp = new XMLHttpRequest();

        xhttp.onload = function () {
            response = JSON.parse(xhttp.responseText);
            resolve(response);
        };

        if (data) {
            xhttp.open('POST', url, true);
            xhttp.setRequestHeader('Content-type', 'application/json; charset=utf-8');
            xhttp.send(JSON.stringify(data));
        } else {
            xhttp.open('GET', url, true);
            xhttp.send();
        }
    });
}


function syncRequest(url, data) {
    let xhttp = new XMLHttpRequest();

    if (data) {
        xhttp.open('POST', url, false);
        xhttp.setRequestHeader('Content-type', 'application/json; charset=utf-8');
        xhttp.send(JSON.stringify(data));
    } else {
        xhttp.open('GET', url, false);
        xhttp.send();
    }

    return JSON.parse(xhttp.responseText);
}


function browseDirectory(path, projectName) {
    return syncRequest('/browse-directory', {path: path, project: projectName});
}


function getProjectConfig(projectName) {
    return syncRequest('/project-config', {name: projectName});
}


async function prepareAnnotations(element, projectName) {
    loading(element, 'Preparing Annotations');

    await asyncRequest('/annotation/prepare-annotation', {projectName: projectName});

    loadingDone(element, 'Annotations Prepared');
}


function loading(element, message, url) {
    let icon = element.children[0];
    let text = element.children[1];

    icon.removeAttribute('uk-icon');
    icon.setAttribute('uk-spinner', 'ratio: 0.6');
    text.innerHTML = message;
    element.disabled = true;

    if (url) {
        window.location = url;
    }
}


function loadingDone(element, message) {
    let icon = element.children[0];
    let text = element.children[1];

    icon.removeAttribute('uk-spinner');
    icon.classList.remove('uk-spinner');
    icon.setAttribute('uk-icon', 'icon: check');
    text.innerHTML = message;
}


// TODO: Tag colors still need to be adapted
const buttonClasses = [
    'uk-button-primary',
    'uk-button-secondary',
    'uk-button-danger',
]


function assignTag(frameIdx, selectedTagIdx) {
    let tagInput = document.getElementById(`${frameIdx}_tag`);
    tagInput.value = selectedTagIdx;

    for (const tagIdx of [0, 1, 2]) {
        let button = document.getElementById(`${frameIdx}_tag${tagIdx}`);

        if (tagIdx == selectedTagIdx) {
            button.classList.add(buttonClasses[tagIdx]);
        } else {
            button.classList.remove(buttonClasses[tagIdx]);
        }
    }
}


function initTagButtons(annotations) {
    for (let frameIdx = 0; frameIdx < annotations.length; frameIdx++) {
        assignTag(frameIdx, annotations[frameIdx]);
    }
}


function editClass(index, shouldEdit) {
    let classShow = document.getElementById(`classShow${index}`);
    let classEdit = document.getElementById(`classEdit${index}`);

    if (shouldEdit) {
        classShow.classList.add('uk-hidden');
        classEdit.classList.remove('uk-hidden');
    } else {
        classShow.classList.remove('uk-hidden');
        classEdit.classList.add('uk-hidden');
    }
}


function toggleGPU(path) {
    response = syncRequest('/toggle-project-setting', {path: path, setting: 'use_gpu'});

    let gpuInput = document.getElementById('gpuInput');
    gpuInput.checked = response.setting_status;
}


function toggleMakeProjectTemporal(path) {
    response = syncRequest('/toggle-project-setting', {path: path, setting: 'temporal'});

    let makeProjectTemporal = document.getElementById('makeProjectTemporal');
    let temporalElements = document.getElementsByClassName('temporal');

    makeProjectTemporal.checked = response.setting_status;

    // Show/hide all temporal-related elements
    for (element of temporalElements) {
        if (response.setting_status) {
            element.classList.remove('uk-hidden');
        } else {
            element.classList.add('uk-hidden');
        }
    }
}


<<<<<<< HEAD
function toggleShowPredictions(path) {
    response = syncRequest('/toggle-project-setting', {path: path, setting: 'show_logreg'});

    let logregInput = document.getElementById('logregInput');
    let logregElements = document.getElementsByClassName('logreg-predictions');
=======
function toggleAssistedTagging(path, split, label) {
    let logregInput = document.getElementById('logregInput');
    response = syncRequest('/toggle-project-setting',
                           {path: path, setting: 'assisted_tagging', split: split, label: label});

    window.location.reload();
}


function setTimerDefault(path) {
    let setDefaultButton = document.getElementById('setDefaultButton');
    let countdownDuration = parseInt(document.getElementById('countdown').value);
    let recordingDuration = parseInt(document.getElementById('duration').value);
>>>>>>> c98aebf6

    logregInput.checked = response.setting_status;

    // Show/hide all LogReg prediction-labels
    for (element of logregElements) {
        if (response.setting_status) {
            element.classList.remove('uk-hidden');
        } else {
            element.classList.add('uk-hidden');
        }
    }
}<|MERGE_RESOLUTION|>--- conflicted
+++ resolved
@@ -329,36 +329,10 @@
 }
 
 
-<<<<<<< HEAD
-function toggleShowPredictions(path) {
-    response = syncRequest('/toggle-project-setting', {path: path, setting: 'show_logreg'});
-
-    let logregInput = document.getElementById('logregInput');
-    let logregElements = document.getElementsByClassName('logreg-predictions');
-=======
 function toggleAssistedTagging(path, split, label) {
     let logregInput = document.getElementById('logregInput');
     response = syncRequest('/toggle-project-setting',
                            {path: path, setting: 'assisted_tagging', split: split, label: label});
 
     window.location.reload();
-}
-
-
-function setTimerDefault(path) {
-    let setDefaultButton = document.getElementById('setDefaultButton');
-    let countdownDuration = parseInt(document.getElementById('countdown').value);
-    let recordingDuration = parseInt(document.getElementById('duration').value);
->>>>>>> c98aebf6
-
-    logregInput.checked = response.setting_status;
-
-    // Show/hide all LogReg prediction-labels
-    for (element of logregElements) {
-        if (response.setting_status) {
-            element.classList.remove('uk-hidden');
-        } else {
-            element.classList.add('uk-hidden');
-        }
-    }
 }