import json
import os

from typing import Optional

from sense.engine import InferenceEngine
from sense.loading import build_backbone_network
from sense.loading import get_relevant_weights
from sense.loading import ModelConfig

MODULE_DIR = os.path.dirname(__file__)
PROJECTS_OVERVIEW_CONFIG_FILE = os.path.join(MODULE_DIR, 'projects_config.json')

PROJECT_CONFIG_FILE = 'project_config.json'

SUPPORTED_MODEL_CONFIGURATIONS = [
    ModelConfig('StridedInflatedEfficientNet', 'pro', []),
    ModelConfig('StridedInflatedMobileNetV2', 'pro', []),
    ModelConfig('StridedInflatedEfficientNet', 'lite', []),
    ModelConfig('StridedInflatedMobileNetV2', 'lite', []),
]

<<<<<<< HEAD
inference_engine: Optional[InferenceEngine] = None
model_config: Optional[ModelConfig] = None
=======
>>>>>>> 863b6636

def load_feature_extractor(project_path):
    feature_extractor = backbone_networks.StridedInflatedEfficientNet()

<<<<<<< HEAD
def load_feature_extractor():
    global inference_engine
    global model_config

    if inference_engine is None:
        # Load weights
        model_config, weights = get_relevant_weights(SUPPORTED_MODEL_CONFIGURATIONS)

        # Setup backbone network
        backbone_network = build_backbone_network(model_config, weights['backbone'])

        # Create Inference Engine
        inference_engine = InferenceEngine(backbone_network, use_gpu=True)
=======
    # Remove internal padding for feature extraction and training
    checkpoint = torch.load('resources/backbone/strided_inflated_efficientnet.ckpt')
    feature_extractor.load_state_dict(checkpoint)
    feature_extractor.eval()

    # Create Inference Engine
    use_gpu = get_gpu_status(project_path)
    inference_engine = engine.InferenceEngine(feature_extractor, use_gpu=use_gpu)
>>>>>>> 863b6636

    return inference_engine, model_config


def is_image_file(filename):
    """ Returns `True` if the file has a valid image extension. """
    return '.' in filename and filename.rsplit('.', 1)[1] in ('png', 'jpg', 'jpeg', 'gif', 'bmp')


def load_project_overview_config():
    if os.path.isfile(PROJECTS_OVERVIEW_CONFIG_FILE):
        with open(PROJECTS_OVERVIEW_CONFIG_FILE, 'r') as f:
            projects = json.load(f)
        return projects
    else:
        write_project_overview_config({})
        return {}


def write_project_overview_config(projects):
    with open(PROJECTS_OVERVIEW_CONFIG_FILE, 'w') as f:
        json.dump(projects, f, indent=2)


def lookup_project_path(project_name):
    projects = load_project_overview_config()
    return projects[project_name]['path']


def load_project_config(path):
    config_path = os.path.join(path, PROJECT_CONFIG_FILE)
    with open(config_path, 'r') as f:
        config = json.load(f)
    return config


def write_project_config(path, config):
    config_path = os.path.join(path, PROJECT_CONFIG_FILE)
    with open(config_path, 'w') as f:
        json.dump(config, f, indent=2)


def get_class_name_and_tags(form_data):
    """
    Extract 'className', 'tag1' and 'tag2' from the given form data and make sure that the tags
    are not empty or the same.
    """
    class_name = form_data['className']
    tag1 = form_data['tag1'] or f'{class_name}_tag1'
    tag2 = form_data['tag2'] or f'{class_name}_tag2'

    if tag2 == tag1:
        tag1 = f'{tag1}_1'
        tag2 = f'{tag2}_2'

    return class_name, tag1, tag2


def get_class_labels(path):
    """
    Extract class names from the config.
    """
    config = load_project_config(path)
    return config['classes'].keys()


def get_gpu_status(path):
    config = load_project_config(path)
    return config.get('use_gpu', False)


def toggle_gpu_status(path):
    config = load_project_config(path)
    current_status = config.get('use_gpu', False)
    new_status = not current_status

    config['use_gpu'] = new_status
    write_project_config(path, config)

    return new_status<|MERGE_RESOLUTION|>--- conflicted
+++ resolved
@@ -1,7 +1,5 @@
 import json
 import os
-
-from typing import Optional
 
 from sense.engine import InferenceEngine
 from sense.loading import build_backbone_network
@@ -20,39 +18,17 @@
     ModelConfig('StridedInflatedMobileNetV2', 'lite', []),
 ]
 
-<<<<<<< HEAD
-inference_engine: Optional[InferenceEngine] = None
-model_config: Optional[ModelConfig] = None
-=======
->>>>>>> 863b6636
 
 def load_feature_extractor(project_path):
-    feature_extractor = backbone_networks.StridedInflatedEfficientNet()
+    # Load weights
+    model_config, weights = get_relevant_weights(SUPPORTED_MODEL_CONFIGURATIONS)
 
-<<<<<<< HEAD
-def load_feature_extractor():
-    global inference_engine
-    global model_config
-
-    if inference_engine is None:
-        # Load weights
-        model_config, weights = get_relevant_weights(SUPPORTED_MODEL_CONFIGURATIONS)
-
-        # Setup backbone network
-        backbone_network = build_backbone_network(model_config, weights['backbone'])
-
-        # Create Inference Engine
-        inference_engine = InferenceEngine(backbone_network, use_gpu=True)
-=======
-    # Remove internal padding for feature extraction and training
-    checkpoint = torch.load('resources/backbone/strided_inflated_efficientnet.ckpt')
-    feature_extractor.load_state_dict(checkpoint)
-    feature_extractor.eval()
+    # Setup backbone network
+    backbone_network = build_backbone_network(model_config, weights['backbone'])
 
     # Create Inference Engine
     use_gpu = get_gpu_status(project_path)
-    inference_engine = engine.InferenceEngine(feature_extractor, use_gpu=use_gpu)
->>>>>>> 863b6636
+    inference_engine = InferenceEngine(backbone_network, use_gpu=use_gpu)
 
     return inference_engine, model_config
 
