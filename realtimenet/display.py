--- conflicted
+++ resolved
@@ -111,13 +111,12 @@
         return img
 
 
-<<<<<<< HEAD
-class DisplayCounting:
+class DisplayCounting(BaseDisplay):
 
     lateral_offset = DisplayMETandCalories.lateral_offset
 
     def __init__(self, y_offset=40):
-        self.y_offset = y_offset
+        super().__init__(y_offset)
 
     def display(self, img, display_data):
         counters = display_data['counting']
@@ -129,7 +128,8 @@
                                                            y_pos))
             index += 1
         return img
-=======
+
+
 class DisplayResults:
     """
     Display window for an image frame with prediction outputs from a neural network.
@@ -189,5 +189,4 @@
 
     def clean_up(self):
         """Close all windows that are created."""
-        cv2.destroyAllWindows()
->>>>>>> a754958c
+        cv2.destroyAllWindows()