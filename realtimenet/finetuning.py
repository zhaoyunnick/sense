import os
import glob
<<<<<<< HEAD
=======
import itertools
>>>>>>> 9069aa48
import json

import matplotlib.pyplot as plt
import numpy as np
from sklearn.metrics import confusion_matrix
import torch
import torch.optim as optim
import torch.nn as nn

from realtimenet import camera
from realtimenet import engine
from PIL import Image


def set_internal_padding_false(module):
    """
    This is used to turn off padding of steppable convolution layers.
    """
    if hasattr(module, "internal_padding"):
        module.internal_padding = False


class FeaturesDataset(torch.utils.data.Dataset):
    """Features dataset."""

    def __init__(self, files, labels, num_timesteps=None):
        self.files = files
        self.labels = labels
        self.num_timesteps = num_timesteps

    def __len__(self):
        return len(self.files)

    def __getitem__(self, idx):
        features = np.load(self.files[idx])
        num_preds = features.shape[0]
        if self.num_timesteps and num_preds > self.num_timesteps:
            position = np.random.randint(0, num_preds - self.num_timesteps)
            features = features[position: position + self.num_timesteps]
        return [features, self.labels[idx]]


<<<<<<< HEAD
class FeaturesDatasetCounting(torch.utils.data.Dataset):
    """Features dataset."""

    def __init__(self, files, labels, model_time_step,
                 num_timesteps=None, minimum_frames=45, stride=4):
        self.files = files
        self.labels = labels
        self.num_timesteps = num_timesteps
        self.stride = stride
        self.minimum_frames = minimum_frames
        self.model_time_step = model_time_step
        # besoin de prendre la dependance temporelle qui va se faire encore bouffer

    def __len__(self):
        return len(self.files)

    def __getitem__(self, idx):
        features = np.load(self.files[idx])
        num_preds = features.shape[0]
        label = self.labels[idx]
        # remove beggining of prediction that is not padded
        label = label[int((self.minimum_frames - 1) /4):]
        new_label = []
        for l in label:
            for _ in range(int(4 / self.stride)):
                new_label.append(l)
        label = np.array(new_label)

        if self.num_timesteps and num_preds > self.num_timesteps:
            label = label[0:num_preds - self.num_timesteps]
            prob0 = 1 / (3*(np.sum(label == 0)))
            prob1 = 1 / (3*(np.sum(label == 1)))
            prob2 = 1 / (3*(np.sum(label == 2)))
            probas = np.ones(len(label))
            probas[label == 0] = prob0
            probas[label == 1] = prob1
            probas[label == 2] = prob2
            probas = probas / np.sum(probas)
            position = np.random.choice(len(label), 1, p=probas)[0]
            features = features[position: position + self.num_timesteps]
            # will assume that we need only one output
            label = label[position:position + 1]
        # need to compute
        return [features, label]


def generate_data_loader(features_dir, label_names, label2int,
=======
def generate_data_loader(features_dir, label_names, label2int, path_annotations=None,
>>>>>>> 9069aa48
                         num_timesteps=5, batch_size=16, shuffle=True):

    # Find pre-computed features and derive corresponding labels

    if not path_annotations:
        # Use all pre-computed features
        features = []
        labels = []
        for label in label_names:
            feature_temp = glob.glob(f'{features_dir}/{label}/*.npy')
            features += feature_temp
            labels += [label2int[label]] * len(feature_temp)
    else:
        with open(path_annotations, 'r') as f:
            annotations = json.load(f)
        features = ['{}/{}/{}.npy'.format(features_dir, entry['label'],
                                          os.path.splitext(os.path.basename(entry['file']))[0])
                    for entry in annotations]
        labels = [label2int[entry['label']] for entry in annotations]

    # Build dataloader
    dataset = FeaturesDataset(features, labels, num_timesteps=num_timesteps)
    data_loader = torch.utils.data.DataLoader(dataset, shuffle=shuffle, batch_size=batch_size)

    return data_loader


def generate_data_loader_counting(dataset_dir, features_dir, tags_dir, label_names, label2int,
                         model_time_step, num_timesteps=5, batch_size=16, shuffle=True,
                                  minimum_frames=45, stride=4):

    # Find pre-computed features and derive corresponding labels
    features = []
    labels = []
    tags_dir = os.path.join(dataset_dir, tags_dir)
    features_dir = os.path.join(dataset_dir, features_dir)

    for label in label_names:
        classe_mapping = {0: "counting_background",
                          1: f'{label}_position_1', 2:
                              f'{label}_position_2'}
        feature_temp = glob.glob(f'{features_dir}/{label}/*.npy')
        feature_temp = [x for x in feature_temp if os.path.isfile(x.replace(features_dir, tags_dir).replace(".npy", ".json"))]
        tags_temp = [x.replace(features_dir, tags_dir).replace(".npy", ".json") for x in feature_temp]
        tags_temp = [json.load(open(x))["time_annotation"] for x in tags_temp]
        tags_temp = [np.array([label2int[classe_mapping[y]] for y in x]) for x in tags_temp]


        features += feature_temp
        labels += tags_temp


    # Build dataloader
    dataset = FeaturesDatasetCounting(features, labels, model_time_step=model_time_step,
                                      num_timesteps=num_timesteps, minimum_frames=minimum_frames, stride=stride)
    data_loader = torch.utils.data.DataLoader(dataset, shuffle=shuffle, batch_size=batch_size)

    return data_loader


def uniform_frame_sample(video, sample_rate):
    """
    Uniformly sample video frames according to the provided sample_rate.
    """

    depth = video.shape[0]
    if sample_rate < 1.:
        indices = np.arange(0, depth, 1./sample_rate)
        offset = int((depth - indices[-1]) / 2)
        sampled_frames = (indices + offset).astype(np.int32)
        return video[sampled_frames]
    return video


def compute_features(video_path, path_out, inference_engine, minimum_frames=45, path_frames=None,
                     batch_size=None):
    video_source = camera.VideoSource(camera_id=None,
                                      size=inference_engine.expected_frame_size,
                                      filename=video_path)
    video_fps = video_source.get_fps()
    frames = []
    while True:
        images = video_source.get_image()
        if images is None:
            break
        else:
            image, image_rescaled = images
            frames.append(image_rescaled)
    frames = uniform_frame_sample(np.array(frames), inference_engine.fps / video_fps)

    if frames.shape[0] < minimum_frames:
        print(f"\nVideo too short: {video_path} - first frame will be duplicated")
        num_missing_frames = minimum_frames - frames.shape[0]
        frames = np.pad(frames, ((num_missing_frames, 0), (0, 0), (0, 0), (0, 0)),
                        mode='edge')
    # Inference
    clip = frames[None].astype(np.float32)
    predictions = inference_engine.infer(clip, batch_size=batch_size)
    features = np.array(predictions)
    os.makedirs(os.path.dirname(path_out), exist_ok=True)
    np.save(path_out, features)
    if path_frames is not None:
        os.makedirs(os.path.dirname(path_frames), exist_ok=True)
        frames_to_save = []
        for e, frame in enumerate(frames):
            if e % 4 == 3:
                frames_to_save.append(frame)
        for e, frame in enumerate(frames_to_save):
            Image.fromarray(frame[:,:,::-1]).resize((400, 300)).save(
                os.path.join(path_frames, str(e) + '.jpg'), quality=50)

def extract_features(path_in, net, num_layers_finetune, use_gpu, minimum_frames=45):

    # Create inference engine
    inference_engine = engine.InferenceEngine(net, use_gpu=use_gpu)

    # extract features
    for dataset in ["train", "valid"]:
        videos_dir = os.path.join(path_in, f"videos_{dataset}")
        features_dir = os.path.join(path_in, f"features_{dataset}_num_layers_to_finetune={num_layers_finetune}")
        video_files = glob.glob(os.path.join(videos_dir, "*", "*.mp4"))

        print(f"\nFound {len(video_files)} videos to process in the {dataset}set")

        for video_index, video_path in enumerate(video_files):
            print(f"\rExtract features from video {video_index + 1} / {len(video_files)}",
                  end="")
            path_out = video_path.replace(videos_dir, features_dir).replace(".mp4", ".npy")

            if os.path.isfile(path_out):
                print("\n\tSkipped - feature was already precomputed.")
            else:
                # Read all frames
                compute_features(video_path, path_out, inference_engine,
                                 minimum_frames=minimum_frames,  path_frames=None)

        print('\n')


def training_loops(net, train_loader, valid_loader, use_gpu, num_epochs, lr_schedule, label_names, path_out):
    criterion = nn.CrossEntropyLoss()
    optimizer = optim.Adam(net.parameters(), lr=0.0001)

    best_state_dict = None
    best_top1 = 0.

    for epoch in range(num_epochs):  # loop over the dataset multiple times
        new_lr = lr_schedule.get(epoch)
        if new_lr:
            print(f"update lr to {new_lr}")
            for param_group in optimizer.param_groups:
                param_group['lr'] = new_lr

        net.train()
<<<<<<< HEAD
        train_loss, train_top1 = run_epoch(train_loader, net, criterion, optimizer, use_gpu)
=======
        train_loss, train_top1, cnf_matrix = run_epoch(train_loader, net, criterion, optimizer, use_gpu)

>>>>>>> 9069aa48
        net.eval()
        valid_loss, valid_top1, cnf_matrix = run_epoch(valid_loader, net, criterion, None, use_gpu)

        print('[%d] train loss: %.3f train top1: %.3f valid loss: %.3f top1: %.3f' % (epoch + 1, train_loss, train_top1,
                                                                                      valid_loss, valid_top1))

        if valid_top1 > best_top1:
            best_top1 = valid_top1
            best_state_dict = net.state_dict().copy()
            save_confusion_matrix(path_out, cnf_matrix, label_names)

    print('Finished Training')
    return best_state_dict


def training_loops_counting(net, train_loader, valid_loader, use_gpu, num_epochs, lr_schedule):
    optimizer = optim.Adam(net.parameters(), lr=0.0001)
    criterion = nn.CrossEntropyLoss()

    best_state_dict = None
    best_loss = 9999

    for epoch in range(num_epochs):  # loop over the dataset multiple times
        new_lr = lr_schedule.get(epoch)
        if new_lr:
            print(f"update lr to {new_lr}")
            for param_group in optimizer.param_groups:
                param_group['lr'] = new_lr


        net.train()
        train_loss, train_top1 = run_epoch_counting(train_loader, net, criterion, optimizer, use_gpu)

        net.eval()
        valid_loss, valid_top1 = run_epoch_counting(valid_loader, net, criterion, None, use_gpu)




        print('[%d] train loss: %.3f train top1: %.3f valid loss: %.3f top1: %.3f' % (epoch + 1, train_loss, train_top1,
                                                                                      valid_loss, valid_top1))

        if valid_loss < best_loss:
            best_loss = valid_loss
            best_state_dict = net.state_dict().copy()

    print('Finished Training')
    return best_state_dict


def run_epoch(data_loader, net, criterion, optimizer=None, use_gpu=False):
    running_loss = 0.0
    epoch_top_predictions = []
    epoch_labels = []

    for i, data in enumerate(data_loader):
        # get the inputs; data is a list of [inputs, targets]
        inputs, targets = data
        if use_gpu:
            inputs = inputs.cuda()
            targets = targets.cuda()

        # forward + backward + optimize
        if net.training:
            # Run on each batch element independently
            outputs = [net(input_i) for input_i in inputs]
            # Concatenate outputs to get a tensor of size batch_size x num_classes
            outputs = torch.cat(outputs, dim=0)
        else:
            # Average predictions on the time dimension to get a tensor of size 1 x num_classes
            # This assumes validation operates with batch_size=1 and process all available features (no cropping)
            assert data_loader.batch_size == 1
            outputs = net(inputs[0])
            outputs = torch.mean(outputs, dim=0, keepdim=True)

        loss = criterion(outputs, targets)
        if optimizer is not None:
            loss.backward()
            optimizer.step()
            optimizer.zero_grad()

        # Store label and predictions to compute statistics later
        epoch_labels += list(targets.cpu().numpy())
        epoch_top_predictions += list(outputs.argmax(dim=1).cpu().numpy())

        # print statistics
        running_loss += loss.item()

    epoch_labels = np.array(epoch_labels)
    epoch_top_predictions = np.array(epoch_top_predictions)

    top1 = np.mean(epoch_labels == epoch_top_predictions)
    loss = running_loss / len(data_loader)

<<<<<<< HEAD
    return loss, top1


def run_epoch_counting(data_loader, net, criterion, optimizer=None, use_gpu=False):
    running_loss = 0.0
    epoch_top_predictions = []
    epoch_labels = []

    for i, data in enumerate(data_loader):
        # get the inputs; data is a list of [inputs, targets]
        inputs, targets = data
        if use_gpu:
            inputs = inputs.cuda()
            targets = targets.cuda()

        # forward + backward + optimize
        if net.training:
            # Run on each batch element independently
            outputs = [net(input_i) for input_i in inputs]
            # Concatenate outputs to get a tensor of size batch_size x num_classes
            outputs = torch.cat(outputs, dim=0)

            # take only targets one batch
            targets = targets[:,0]
            # realign the number of outputs
            min_pred_number = min(outputs.shape[0], targets.shape[0])
            targets = targets[0:min_pred_number]
            outputs = outputs[0:min_pred_number]
        else:
            # Average predictions on the time dimension to get a tensor of size 1 x num_classes
            # This assumes validation operates with batch_size=1 and process all available features (no cropping)
            assert data_loader.batch_size == 1
            outputs = net(inputs[0])
            # outputs = torch.mean(outputs, dim=0, keepdim=True)
            targets = targets[0]
            # realign the number of outputs
            min_pred_number = min(outputs.shape[0], targets.shape[0])
            targets = targets[0:min_pred_number]
            outputs = outputs[0:min_pred_number]

        loss = criterion(outputs, targets)
        if optimizer is not None:
            loss.backward()
            optimizer.step()
            optimizer.zero_grad()

        # Store label and predictions to compute statistics later
        epoch_labels += list(targets.cpu().numpy())
        epoch_top_predictions += list(outputs.argmax(dim=1).cpu().numpy())

        # print statistics
        running_loss += loss.item()

    epoch_labels = np.array(epoch_labels)
    epoch_top_predictions = np.array(epoch_top_predictions)

    top1 = np.mean(epoch_labels == epoch_top_predictions)
    loss = running_loss / len(data_loader)

    return loss, top1


def convert_class_weight(class_weight):
    if class_weight is None:
        return None

    if isinstance(class_weight, dict):
        class_weight_ = class_weight['length'] * [1.]
        for index, weight in class_weight['mapping'].items():
            class_weight_[index] = weight
        class_weight = class_weight_
    return torch.Tensor(class_weight)
=======
    cnf_matrix = confusion_matrix(epoch_labels, epoch_top_predictions)

    return loss, top1, cnf_matrix


def save_confusion_matrix(
        path_out,
        confusion_matrix_array,
        classes,
        normalize=False,
        title='Confusion matrix',
        cmap=plt.cm.Blues):
    """
    This function creates a matplotlib figure out of the provided confusion matrix and saves it
    to a file. The provided numpy array is also saved. Normalization can be applied by setting
    `normalize=True`.
    """

    plt.figure()
    plt.imshow(confusion_matrix_array, interpolation='nearest', cmap=cmap)
    plt.colorbar()
    tick_marks = np.arange(len(classes))
    plt.xticks(tick_marks, classes, rotation=90)
    plt.yticks(tick_marks, classes)

    accuracy = np.diag(confusion_matrix_array).sum() / confusion_matrix_array.sum()
    title += '\nAccuracy={:.1f}'.format(100 * float(accuracy))
    plt.title(title)

    if normalize:
        confusion_matrix_array = confusion_matrix_array.astype('float')
        confusion_matrix_array /= confusion_matrix_array.sum(axis=1)[:, np.newaxis]

    plt.ylabel('True label')
    plt.xlabel('Predicted label')
    thresh = confusion_matrix_array.max() / 2.
    for i, j in itertools.product(range(confusion_matrix_array.shape[0]),
                                  range(confusion_matrix_array.shape[1])):
        plt.text(j, i, confusion_matrix_array[i, j],
                 horizontalalignment="center",
                 color="white" if confusion_matrix_array[i, j] > thresh else "black")

    plt.savefig(os.path.join(path_out, 'confusion_matrix.png'), bbox_inches='tight',
                transparent=False, pad_inches=0.1, dpi=300)
    plt.close()

    np.save(os.path.join(path_out, 'confusion_matrix.npy'), confusion_matrix_array)
>>>>>>> 9069aa48
<|MERGE_RESOLUTION|>--- conflicted
+++ resolved
@@ -1,9 +1,7 @@
 import os
 import glob
-<<<<<<< HEAD
-=======
+
 import itertools
->>>>>>> 9069aa48
 import json
 
 import matplotlib.pyplot as plt
@@ -46,7 +44,6 @@
         return [features, self.labels[idx]]
 
 
-<<<<<<< HEAD
 class FeaturesDatasetCounting(torch.utils.data.Dataset):
     """Features dataset."""
 
@@ -92,11 +89,7 @@
         # need to compute
         return [features, label]
 
-
-def generate_data_loader(features_dir, label_names, label2int,
-=======
 def generate_data_loader(features_dir, label_names, label2int, path_annotations=None,
->>>>>>> 9069aa48
                          num_timesteps=5, batch_size=16, shuffle=True):
 
     # Find pre-computed features and derive corresponding labels
@@ -251,12 +244,8 @@
                 param_group['lr'] = new_lr
 
         net.train()
-<<<<<<< HEAD
-        train_loss, train_top1 = run_epoch(train_loader, net, criterion, optimizer, use_gpu)
-=======
+
         train_loss, train_top1, cnf_matrix = run_epoch(train_loader, net, criterion, optimizer, use_gpu)
-
->>>>>>> 9069aa48
         net.eval()
         valid_loss, valid_top1, cnf_matrix = run_epoch(valid_loader, net, criterion, None, use_gpu)
 
@@ -351,8 +340,9 @@
     top1 = np.mean(epoch_labels == epoch_top_predictions)
     loss = running_loss / len(data_loader)
 
-<<<<<<< HEAD
-    return loss, top1
+    cnf_matrix = confusion_matrix(epoch_labels, epoch_top_predictions)
+
+    return loss, top1, cnf_matrix
 
 
 def run_epoch_counting(data_loader, net, criterion, optimizer=None, use_gpu=False):
@@ -414,22 +404,6 @@
     return loss, top1
 
 
-def convert_class_weight(class_weight):
-    if class_weight is None:
-        return None
-
-    if isinstance(class_weight, dict):
-        class_weight_ = class_weight['length'] * [1.]
-        for index, weight in class_weight['mapping'].items():
-            class_weight_[index] = weight
-        class_weight = class_weight_
-    return torch.Tensor(class_weight)
-=======
-    cnf_matrix = confusion_matrix(epoch_labels, epoch_top_predictions)
-
-    return loss, top1, cnf_matrix
-
-
 def save_confusion_matrix(
         path_out,
         confusion_matrix_array,
@@ -471,5 +445,4 @@
                 transparent=False, pad_inches=0.1, dpi=300)
     plt.close()
 
-    np.save(os.path.join(path_out, 'confusion_matrix.npy'), confusion_matrix_array)
->>>>>>> 9069aa48
+    np.save(os.path.join(path_out, 'confusion_matrix.npy'), confusion_matrix_array)