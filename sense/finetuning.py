--- conflicted
+++ resolved
@@ -142,10 +142,7 @@
         labels = [x for x, y in zip(labels, temporal_annotation) if y is not None]
         temporal_annotation = [x for x in temporal_annotation if x is not None]
 
-<<<<<<< HEAD
-=======
     # Build data-loader
->>>>>>> c98aebf6
     dataset = FeaturesDataset(features, labels, temporal_annotation,
                               num_timesteps=num_timesteps, stride=stride,
                               full_network_minimum_frames=full_network_minimum_frames)
@@ -154,6 +151,7 @@
         data_loader = torch.utils.data.DataLoader(dataset, shuffle=shuffle, batch_size=batch_size)
     except Exception as e:
         pass
+
     return data_loader
 
 
