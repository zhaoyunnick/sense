import glob
import itertools
import json
import os

import matplotlib.pyplot as plt
import numpy as np
from PIL import Image
from sklearn.metrics import confusion_matrix
import torch
import torch.nn as nn
import torch.optim as optim

from sense import camera
from sense import engine
<<<<<<< HEAD
from sklearn.metrics import confusion_matrix

=======
from sense import SPLITS
from sense.engine import InferenceEngine
>>>>>>> 75aea2ff
from sense.utils import clean_pipe_state_dict_key
from tools import directories

MODEL_TEMPORAL_DEPENDENCY = 45
MODEL_TEMPORAL_STRIDE = 4


def set_internal_padding_false(module):
    """
    This is used to turn off padding of steppable convolution layers.
    """
    if hasattr(module, "internal_padding"):
        module.internal_padding = False


class FeaturesDataset(torch.utils.data.Dataset):
    """ Features dataset.

    This object returns a list of  features from the features dataset based on the specified parameters.

    During training, only the number of timesteps required for one temporal output is sampled from the features.

    For training with non-temporal annotations, features extracted from padded segments are discarded
    so long as the minimum video length is met.

    For training with temporal annotations, samples from the background label and non-background label
    are returned with approximately the same probability.
    """

    def __init__(self, files, labels, temporal_annotation, full_network_minimum_frames,
                 num_timesteps=None, stride=4):
        self.files = files
        self.labels = labels
        self.num_timesteps = num_timesteps
        self.stride = stride
        self.temporal_annotations = temporal_annotation
        # Compute the number of features that come from padding:
        self.num_frames_padded = int((full_network_minimum_frames - 1) / self.stride)

    def __len__(self):
        return len(self.files)

    def __getitem__(self, idx):
        features = np.load(self.files[idx])
        num_preds = features.shape[0]

        temporal_annotation = self.temporal_annotations[idx]
        # remove beggining of prediction that is not padded
        if temporal_annotation is not None:
            temporal_annotation = np.array(temporal_annotation)

        if self.num_timesteps and num_preds > self.num_timesteps:
            if temporal_annotation is not None:
                # creating the probability distribution based on temporal annotation
                prob0 = 1 / (2 * (np.sum(temporal_annotation == 0)))
                prob1 = 1 / (2 * (np.sum(temporal_annotation != 0)))
                probas = np.ones(len(temporal_annotation))
                probas[temporal_annotation == 0] = prob0
                probas[temporal_annotation != 0] = prob1
                probas = probas / np.sum(probas)

                # drawing the temporal label
                position = np.random.choice(len(temporal_annotation), 1, p=probas)[0]
                temporal_annotation = temporal_annotation[position:position + 1]

                # selecting the corresponding features.
                features = features[position * int(MODEL_TEMPORAL_STRIDE / self.stride): position * int(
                    MODEL_TEMPORAL_STRIDE / self.stride) + self.num_timesteps]
            else:
                # remove padded frames
                minimum_position = min(num_preds - self.num_timesteps - 1,
                                       self.num_frames_padded)
                minimum_position = max(minimum_position, 0)
                position = np.random.randint(minimum_position, num_preds - self.num_timesteps)
                features = features[position: position + self.num_timesteps]
            # will assume that we need only one output
        if temporal_annotation is None:
            temporal_annotation = [-100]
        return [features, self.labels[idx], temporal_annotation]


def generate_data_loader(features_dir, tags_dir, label_names, label2int,
                         label2int_temporal_annotation, num_timesteps=5, batch_size=16, shuffle=True,
                         stride=4, path_annotations=None, temporal_annotation_only=False,
                         full_network_minimum_frames=MODEL_TEMPORAL_DEPENDENCY):
    # Find pre-computed features and derive corresponding labels
    labels_string = []
    temporal_annotation = []
    if not path_annotations:
        # Use all pre-computed features
        features = []
        labels = []
        for label in label_names:
<<<<<<< HEAD
            feature_temp = glob.glob(os.path.join(f'{features_dir}', label, '*.npy'))
=======
            feature_temp = glob.glob(os.path.join(features_dir, label, '*.npy'))
>>>>>>> 75aea2ff
            features += feature_temp
            labels += [label2int[label]] * len(feature_temp)
            labels_string += [label] * len(feature_temp)
    else:
        with open(path_annotations, 'r') as f:
            annotations = json.load(f)
        features = [os.path.join(features_dir,
                                 entry['label'],
                                 f'{os.path.splitext(os.path.basename(entry["file"]))[0]}.npy')
                    for entry in annotations]
        labels = [label2int[entry['label']] for entry in annotations]
        labels_string = [entry['label'] for entry in annotations]

    # check if annotation exist for each video
    for label, feature in zip(labels_string, features):
        class_mapping = {0: "counting_background",
                         1: f'{label}_position_1',
                         2: f'{label}_position_2'}
        temporal_annotation_file = feature.replace(features_dir, tags_dir).replace(".npy", ".json")
        if os.path.isfile(temporal_annotation_file):
            annotation = json.load(open(temporal_annotation_file))["time_annotation"]
            annotation = np.array([label2int_temporal_annotation[class_mapping[y]] for y in annotation])
            temporal_annotation.append(annotation)
        else:
            temporal_annotation.append(None)

    if temporal_annotation_only:
        features = [x for x, y in zip(features, temporal_annotation) if y is not None]
        labels = [x for x, y in zip(labels, temporal_annotation) if y is not None]
        temporal_annotation = [x for x in temporal_annotation if x is not None]

    # Build data-loader
    dataset = FeaturesDataset(features, labels, temporal_annotation,
                              num_timesteps=num_timesteps, stride=stride,
                              full_network_minimum_frames=full_network_minimum_frames)
    data_loader = torch.utils.data.DataLoader(dataset, shuffle=shuffle, batch_size=batch_size)

    return data_loader


def uniform_frame_sample(video, sample_rate):
    """
    Uniformly sample video frames according to the provided sample_rate.
    """

    depth = video.shape[0]
    if sample_rate < 1.:
        indices = np.arange(0, depth, 1. / sample_rate)
        offset = int((depth - indices[-1]) / 2)
        sampled_frames = (indices + offset).astype(np.int32)
        return video[sampled_frames]
    return video


def compute_features(video_path, path_out, inference_engine, num_timesteps=1, path_frames=None,
<<<<<<< HEAD
                     batch_size=None, with_features=False):
    video_source = camera.VideoSource(camera_id=0,
                                      size=inference_engine.expected_frame_size,
=======
                     batch_size=None):
    video_source = camera.VideoSource(size=inference_engine.expected_frame_size,
>>>>>>> 75aea2ff
                                      filename=video_path)
    video_fps = video_source.get_fps()
    frames = []
    while True:
        images = video_source.get_image()
        if images is None:
            break
        else:
            image, image_rescaled = images
            frames.append(image_rescaled)
    frames = uniform_frame_sample(np.array(frames), inference_engine.fps / video_fps)

    # Compute how many frames are padded to the left in order to "warm up" the model -- removing previous predictions
    # from the internal states --  with the first image, and to ensure we have enough frames in the video.
    # We also want the first non padding frame to output a feature
    frames_to_add = MODEL_TEMPORAL_STRIDE * (MODEL_TEMPORAL_DEPENDENCY // MODEL_TEMPORAL_STRIDE + 1) - 1

    # Possible improvement : investigate if a symmetric or reflect padding could be better for
    # temporal annotation prediction instead of the static first frame
    frames = np.pad(frames, ((frames_to_add, 0), (0, 0), (0, 0), (0, 0)),
                    mode='edge')

    if with_features:
        # Inference
        clip = frames[None].astype(np.float32)

        # Run the model on padded frames in order to remove the state in the current model coming
        # from the previous video.
        pre_features = inference_engine.infer(clip[:, 0:frames_to_add + 1], batch_size=batch_size)

<<<<<<< HEAD
        # Depending on the number of layers we finetune, we keep the number of features from padding
        # equal to the temporal dependency of the model.
        temporal_dependency_features = np.array(pre_features)[-num_timesteps:]

        # predictions of the actual video frames
        predictions = inference_engine.infer(clip[:, frames_to_add + 1:], batch_size=batch_size)
        predictions = np.concatenate([temporal_dependency_features, predictions], axis=0)
        features = np.array(predictions)
        os.makedirs(os.path.dirname(path_out), exist_ok=True)
        np.save(path_out, features)
=======
    # Depending on the number of layers we finetune, we keep the number of features from padding
    # equal to the temporal dependency of the model.
    temporal_dependency_features = np.array(pre_features)[-num_timesteps:]

    # predictions of the actual video frames
    predictions = inference_engine.infer(clip[:, frames_to_add + 1:], batch_size=batch_size)
    predictions = np.concatenate([temporal_dependency_features, predictions], axis=0)
    features = np.array(predictions)
    os.makedirs(os.path.dirname(path_out), exist_ok=True)
    np.save(path_out, features)
>>>>>>> 75aea2ff

    if path_frames is not None:
        os.makedirs(os.path.dirname(path_frames), exist_ok=True)
        frames_to_save = []
        # remove the padded frames. extract frames starting at the first one (feature for the
        # first frame)
        for e, frame in enumerate(frames[frames_to_add:]):
            if e % MODEL_TEMPORAL_STRIDE == 0:
                frames_to_save.append(frame)

        for e, frame in enumerate(frames_to_save):
            Image.fromarray(frame[:, :, ::-1]).resize((400, 300)).save(
                os.path.join(path_frames, f'{e}.jpg'), quality=50)

<<<<<<< HEAD
def compute_frames_features(inference_engine, split, label, dataset_path, with_features=False):
    # Get data-set from path, given split and label
    folder = os.path.join(dataset_path, f'videos_{split}', label)

    # Create features and frames folders for the given split and label
    features_folder = os.path.join(dataset_path, f'features_{split}', label)
    frames_folder = os.path.join(dataset_path, f'frames_{split}', label)
    os.makedirs(features_folder, exist_ok=True)
    os.makedirs(frames_folder, exist_ok=True)

    # Loop through all videos for the given class-label
    videos = glob.glob(os.path.join(folder, '*.mp4'))
    for e, video_path in enumerate(videos):
        print(f"\r  Class: \"{label}\"  -->  Processing video {e + 1} / {len(videos)}", end="")
        path_frames = os.path.join(frames_folder, os.path.basename(video_path).replace(".mp4", ""))
        path_features = os.path.join(features_folder, os.path.basename(video_path).replace(".mp4", ".npy"))
=======

def compute_frames_features(inference_engine: InferenceEngine, videos_dir: str, frames_dir: str, features_dir: str):
    """
    Split the videos in the given directory into frames and compute features on each frame.
    Results are stored in the given directories for frames and features.

    :param inference_engine:
        Initialized InferenceEngine that can be used for computing the features.
    :param videos_dir:
        Directory where the videos are stored.
    :param frames_dir:
        Directory where frames should be stored. One sub-directory will be created per video with extracted frames as
        numbered .jpg files in there.
    :param features_dir:
        Directory where computed features should be stored. One .npy file will be created per video.
    """
    # Create features and frames folders
    os.makedirs(features_dir, exist_ok=True)
    os.makedirs(frames_dir, exist_ok=True)

    # Loop through all videos for the given class-label
    videos = glob.glob(os.path.join(videos_dir, '*.mp4'))
    num_videos = len(videos)
    for idx, video_path in enumerate(videos):
        print(f'\r  {videos_dir}  -->  Processing video {idx + 1} / {num_videos}',
              end='' if idx < (num_videos - 1) else '\n')

        video_name = os.path.basename(video_path).replace('.mp4', '')
        path_frames = os.path.join(frames_dir, video_name)
        path_features = os.path.join(features_dir, f'{video_name}.npy')

>>>>>>> 75aea2ff
        if not os.path.isfile(path_features):
            os.makedirs(path_frames, exist_ok=True)
            compute_features(video_path, path_features, inference_engine,
                             num_timesteps=1, path_frames=path_frames, batch_size=64,
                             with_features=with_features)


def extract_features(path_in, model_config, net, num_layers_finetune, use_gpu, num_timesteps=1):
    # Create inference engine
    inference_engine = engine.InferenceEngine(net, use_gpu=use_gpu)

    # extract features
    for split in SPLITS:
        videos_dir = directories.get_videos_dir(path_in, split)
        features_dir = directories.get_features_dir(path_in, split, model_config, num_layers_finetune)
        video_files = glob.glob(os.path.join(videos_dir, "*", "*.mp4"))

        num_videos = len(video_files)
        print(f"\nFound {num_videos} videos to process in the {split}-set")

        for video_index, video_path in enumerate(video_files):
            print(f'\rExtract features from video {video_index + 1} / {num_videos}',
                  end='' if video_index < (num_videos - 1) else '\n')
            path_out = video_path.replace(videos_dir, features_dir).replace(".mp4", ".npy")

            if os.path.isfile(path_out):
                print("\n\tSkipped - feature was already precomputed.")
            else:
                # Read all frames
                compute_features(video_path, path_out, inference_engine,
                                 num_timesteps=num_timesteps, path_frames=None, batch_size=16,
                                 with_features=True)

        print('\n')


def training_loops(net, train_loader, valid_loader, use_gpu, num_epochs, lr_schedule, label_names, path_out,
                   temporal_annotation_training=False):
    criterion = nn.CrossEntropyLoss()
    optimizer = optim.Adam(net.parameters(), lr=0.0001)

    best_state_dict = None
    best_top1 = 0.
    best_loss = 9999

    for epoch in range(0, num_epochs):  # loop over the dataset multiple times
        new_lr = lr_schedule.get(epoch)
        if new_lr:
            print(f"update lr to {new_lr}")
            for param_group in optimizer.param_groups:
                param_group['lr'] = new_lr

        net.train()
        train_loss, train_top1, cnf_matrix = run_epoch(train_loader, net, criterion, optimizer,
                                                       use_gpu,
                                                       temporal_annotation_training=temporal_annotation_training)
        net.eval()
        valid_loss, valid_top1, cnf_matrix = run_epoch(valid_loader, net, criterion, None, use_gpu,
                                                       temporal_annotation_training=temporal_annotation_training)

        print('[%d] train loss: %.3f train top1: %.3f valid loss: %.3f top1: %.3f' % (epoch + 1, train_loss, train_top1,
                                                                                      valid_loss, valid_top1))

        if not temporal_annotation_training:
            if valid_top1 > best_top1:
                best_top1 = valid_top1
                best_state_dict = net.state_dict().copy()
                save_confusion_matrix(path_out, cnf_matrix, label_names)
        else:
            if valid_loss < best_loss:
                best_loss = valid_loss
                best_state_dict = net.state_dict().copy()

        # save the last checkpoint
        model_state_dict = net.state_dict().copy()
        model_state_dict = {clean_pipe_state_dict_key(key): value
                            for key, value in model_state_dict.items()}
        torch.save(model_state_dict, os.path.join(path_out, "last_classifier.checkpoint"))

    print('Finished Training')
    return best_state_dict


def run_epoch(data_loader, net, criterion, optimizer=None, use_gpu=False,
              temporal_annotation_training=False):
    running_loss = 0.0
    epoch_top_predictions = []
    epoch_labels = []

    for i, data in enumerate(data_loader):
        # get the inputs; data is a list of [inputs, targets]
        inputs, targets, temporal_annotation = data
        if temporal_annotation_training:
            targets = temporal_annotation
        if use_gpu:
            inputs = inputs.cuda()
            targets = targets.cuda()

        # forward + backward + optimize
        if net.training:
            # Run on each batch element independently
            outputs = [net(input_i) for input_i in inputs]
            # Concatenate outputs to get a tensor of size batch_size x num_classes
            outputs = torch.cat(outputs, dim=0)

            if temporal_annotation_training:
                # take only targets one batch
                targets = targets[:, 0]
                # realign the number of outputs
                min_pred_number = min(outputs.shape[0], targets.shape[0])
                targets = targets[0:min_pred_number]
                outputs = outputs[0:min_pred_number]
        else:
            # Average predictions on the time dimension to get a tensor of size 1 x num_classes
            # This assumes validation operates with batch_size=1 and process all available features (no cropping)
            assert data_loader.batch_size == 1
            outputs = net(inputs[0])
            if temporal_annotation_training:
                targets = targets[0]
                # realign the number of outputs
                min_pred_number = min(outputs.shape[0], targets.shape[0])
                targets = targets[0:min_pred_number]
                outputs = outputs[0:min_pred_number]
            else:
                outputs = torch.mean(outputs, dim=0, keepdim=True)

        loss = criterion(outputs, targets)
        if optimizer is not None:
            loss.backward()
            optimizer.step()
            optimizer.zero_grad()

        # Store label and predictions to compute statistics later
        epoch_labels += list(targets.cpu().numpy())
        epoch_top_predictions += list(outputs.argmax(dim=1).cpu().numpy())

        # print statistics
        running_loss += loss.item()

    epoch_labels = np.array(epoch_labels)
    epoch_top_predictions = np.array(epoch_top_predictions)

    top1 = np.mean(epoch_labels == epoch_top_predictions)
    loss = running_loss / len(data_loader)

    cnf_matrix = confusion_matrix(epoch_labels, epoch_top_predictions)

    return loss, top1, cnf_matrix


def save_confusion_matrix(
        path_out,
        confusion_matrix_array,
        classes,
        normalize=False,
        title='Confusion matrix',
        cmap=plt.cm.Blues):
    """
    This function creates a matplotlib figure out of the provided confusion matrix and saves it
    to a file. The provided numpy array is also saved. Normalization can be applied by setting
    `normalize=True`.
    """

    plt.figure()
    plt.imshow(confusion_matrix_array, interpolation='nearest', cmap=cmap)
    plt.colorbar()
    tick_marks = np.arange(len(classes))
    plt.xticks(tick_marks, classes, rotation=90)
    plt.yticks(tick_marks, classes)

    accuracy = np.diag(confusion_matrix_array).sum() / confusion_matrix_array.sum()
    title += '\nAccuracy={:.1f}'.format(100 * float(accuracy))
    plt.title(title)

    if normalize:
        confusion_matrix_array = confusion_matrix_array.astype('float')
        confusion_matrix_array /= confusion_matrix_array.sum(axis=1)[:, np.newaxis]

    plt.ylabel('True label')
    plt.xlabel('Predicted label')
    thresh = confusion_matrix_array.max() / 2.
    for i, j in itertools.product(range(confusion_matrix_array.shape[0]),
                                  range(confusion_matrix_array.shape[1])):
        plt.text(j, i, confusion_matrix_array[i, j],
                 horizontalalignment="center",
                 color="white" if confusion_matrix_array[i, j] > thresh else "black")

    plt.savefig(os.path.join(path_out, 'confusion_matrix.png'), bbox_inches='tight',
                transparent=False, pad_inches=0.1, dpi=300)
    plt.close()

    np.save(os.path.join(path_out, 'confusion_matrix.npy'), confusion_matrix_array)<|MERGE_RESOLUTION|>--- conflicted
+++ resolved
@@ -5,21 +5,16 @@
 
 import matplotlib.pyplot as plt
 import numpy as np
-from PIL import Image
-from sklearn.metrics import confusion_matrix
 import torch
 import torch.nn as nn
 import torch.optim as optim
+from PIL import Image
+from sklearn.metrics import confusion_matrix
 
 from sense import camera
 from sense import engine
-<<<<<<< HEAD
-from sklearn.metrics import confusion_matrix
-
-=======
 from sense import SPLITS
 from sense.engine import InferenceEngine
->>>>>>> 75aea2ff
 from sense.utils import clean_pipe_state_dict_key
 from tools import directories
 
@@ -113,11 +108,7 @@
         features = []
         labels = []
         for label in label_names:
-<<<<<<< HEAD
-            feature_temp = glob.glob(os.path.join(f'{features_dir}', label, '*.npy'))
-=======
             feature_temp = glob.glob(os.path.join(features_dir, label, '*.npy'))
->>>>>>> 75aea2ff
             features += feature_temp
             labels += [label2int[label]] * len(feature_temp)
             labels_string += [label] * len(feature_temp)
@@ -173,14 +164,8 @@
 
 
 def compute_features(video_path, path_out, inference_engine, num_timesteps=1, path_frames=None,
-<<<<<<< HEAD
                      batch_size=None, with_features=False):
-    video_source = camera.VideoSource(camera_id=0,
-                                      size=inference_engine.expected_frame_size,
-=======
-                     batch_size=None):
     video_source = camera.VideoSource(size=inference_engine.expected_frame_size,
->>>>>>> 75aea2ff
                                       filename=video_path)
     video_fps = video_source.get_fps()
     frames = []
@@ -211,29 +196,16 @@
         # from the previous video.
         pre_features = inference_engine.infer(clip[:, 0:frames_to_add + 1], batch_size=batch_size)
 
-<<<<<<< HEAD
         # Depending on the number of layers we finetune, we keep the number of features from padding
         # equal to the temporal dependency of the model.
         temporal_dependency_features = np.array(pre_features)[-num_timesteps:]
 
-        # predictions of the actual video frames
+    # predictions of the actual video frames
         predictions = inference_engine.infer(clip[:, frames_to_add + 1:], batch_size=batch_size)
         predictions = np.concatenate([temporal_dependency_features, predictions], axis=0)
         features = np.array(predictions)
         os.makedirs(os.path.dirname(path_out), exist_ok=True)
         np.save(path_out, features)
-=======
-    # Depending on the number of layers we finetune, we keep the number of features from padding
-    # equal to the temporal dependency of the model.
-    temporal_dependency_features = np.array(pre_features)[-num_timesteps:]
-
-    # predictions of the actual video frames
-    predictions = inference_engine.infer(clip[:, frames_to_add + 1:], batch_size=batch_size)
-    predictions = np.concatenate([temporal_dependency_features, predictions], axis=0)
-    features = np.array(predictions)
-    os.makedirs(os.path.dirname(path_out), exist_ok=True)
-    np.save(path_out, features)
->>>>>>> 75aea2ff
 
     if path_frames is not None:
         os.makedirs(os.path.dirname(path_frames), exist_ok=True)
@@ -248,26 +220,9 @@
             Image.fromarray(frame[:, :, ::-1]).resize((400, 300)).save(
                 os.path.join(path_frames, f'{e}.jpg'), quality=50)
 
-<<<<<<< HEAD
-def compute_frames_features(inference_engine, split, label, dataset_path, with_features=False):
-    # Get data-set from path, given split and label
-    folder = os.path.join(dataset_path, f'videos_{split}', label)
-
-    # Create features and frames folders for the given split and label
-    features_folder = os.path.join(dataset_path, f'features_{split}', label)
-    frames_folder = os.path.join(dataset_path, f'frames_{split}', label)
-    os.makedirs(features_folder, exist_ok=True)
-    os.makedirs(frames_folder, exist_ok=True)
-
-    # Loop through all videos for the given class-label
-    videos = glob.glob(os.path.join(folder, '*.mp4'))
-    for e, video_path in enumerate(videos):
-        print(f"\r  Class: \"{label}\"  -->  Processing video {e + 1} / {len(videos)}", end="")
-        path_frames = os.path.join(frames_folder, os.path.basename(video_path).replace(".mp4", ""))
-        path_features = os.path.join(features_folder, os.path.basename(video_path).replace(".mp4", ".npy"))
-=======
-
-def compute_frames_features(inference_engine: InferenceEngine, videos_dir: str, frames_dir: str, features_dir: str):
+
+def compute_frames_features(inference_engine: InferenceEngine, videos_dir: str, frames_dir: str, features_dir: str,
+                            with_features: bool):
     """
     Split the videos in the given directory into frames and compute features on each frame.
     Results are stored in the given directories for frames and features.
@@ -281,6 +236,8 @@
         numbered .jpg files in there.
     :param features_dir:
         Directory where computed features should be stored. One .npy file will be created per video.
+    :param with_features:
+        Whether to extract features from frames using logreg or not.
     """
     # Create features and frames folders
     os.makedirs(features_dir, exist_ok=True)
@@ -297,7 +254,6 @@
         path_frames = os.path.join(frames_dir, video_name)
         path_features = os.path.join(features_dir, f'{video_name}.npy')
 
->>>>>>> 75aea2ff
         if not os.path.isfile(path_features):
             os.makedirs(path_frames, exist_ok=True)
             compute_features(video_path, path_features, inference_engine,
