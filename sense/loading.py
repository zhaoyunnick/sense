import json
import os
import torch
import yaml

from typing import List
from typing import Optional
from typing import Tuple

from sense import RESOURCES_DIR
from sense import SOURCE_DIR
from sense import backbone_networks

with open(os.path.join(SOURCE_DIR, 'models.yml')) as f:
    MODELS = yaml.load(f, Loader=yaml.FullLoader)


class ModelConfig:
    """
    Object containing the model specifications for downstream tasks.

    The full list of available models can be found in `sense/models.yml`
    """

    def __init__(self, model_name: str, version: str, feature_converters: List[str]):
        """
        :param model_name:
            Name of the model to use (StridedInflatedEfficientNet or StridedInflatedMobileNetV2)
        :param version:
            Model version to use (pro or lite)
        :param feature_converters:
            List of classifier heads on top of the backbone network
        """

        all_model_names = sorted(MODELS.keys())
        if model_name not in all_model_names:
            raise Exception(f'Unknown model name: {model_name}. '
                            f'\nAvailable models: {all_model_names}')

        all_versions = sorted(MODELS[model_name].keys())
        if version not in all_versions:
            raise Exception(f'Version {version} is not available for this model (={model_name}).'
                            f'\nAvailable versions: {all_versions}')

        all_feature_converters = sorted(MODELS[model_name][version].keys())
        for feature_converter in feature_converters:
            if feature_converter not in all_feature_converters:
                raise Exception(f'The {version} version of {model_name} does not support '
                                f'{feature_converter} as a downstream task.'
                                f'\nAvailable converters: {all_feature_converters}')

        self.model_name = model_name
        self.version = version
        self.combined_model_name = f'{self.model_name}-{self.version}'

        self.feature_converters = feature_converters

    def model_weights(self):
        model_weights = MODELS[self.model_name][self.version]
        path_weights = {name: model_weights[name] for name in ['backbone'] + self.feature_converters}
        path_weights_string = json.dumps(path_weights, indent=4, sort_keys=True)  # used in prints
        files_exist = all(os.path.exists(prepend_resources_path(path)) for path in path_weights.values())

        return path_weights, path_weights_string, files_exist

    def model_exist(self):
        _, _, files_exist = self.model_weights()

        if files_exist:
            return True
        else:
            return False

<<<<<<< HEAD
    def get_weights(self, training_logs=None):
        path_weights, path_weights_string, files_exist = self.model_weights()
=======
    def get_weights(self, log_fn=print):
        model_weights = MODELS[self.model_name][self.version]
        path_weights = {name: model_weights[name] for name in ['backbone'] + self.feature_converters}
        path_weights_string = json.dumps(path_weights, indent=4, sort_keys=True)  # used in prints
>>>>>>> 743e4732

        if files_exist or running_on_travis():
            log_fn(f'Weights found:\n{path_weights_string}')
            weights = {}
            for name, path in path_weights.items():
                load_fn = load_backbone_weights if name == 'backbone' else load_weights_from_resources
                weights[name] = load_fn(path)

            return weights
        else:
            log_fn(f'Could not find at least one of the following files:\n{path_weights_string}')
            return None


def get_relevant_weights(model_config_list: List[ModelConfig], requested_model_name=None,
                         requested_version=None, log_fn=print) -> Optional[Tuple[ModelConfig, dict]]:
    """
    Returns the model weights for the appropriate backbone and classifier head based on
    a list of compatible model configs. The first available config is returned.

    :param model_config_list:
        List of compatible model configurations
    :param requested_model_name:
        Name of a specific model to use (i.e. StridedInflatedEfficientNet or StridedInflatedMobileNetV2)
    :param requested_version:
        Version of the model to use (i.e. pro or lite)
    :param log_fn:
        Function to use for logging messages
    :return:
        First available model config and dictionary of model weights
    """

    # Filter out model configurations that don't match requested name and version
    if requested_model_name:
        model_config_list = [config for config in model_config_list
                             if config.model_name == requested_model_name]
    if requested_version:
        model_config_list = [config for config in model_config_list
                             if config.version == requested_version]

    # Check if not empty
    if not model_config_list:
        msg = (f'ERROR - Could not find a model configuration matching requested parameters:\n'
               f'\tmodel_name={requested_model_name}\n'
               f'\tversion={requested_version}')
        log_fn(msg)
        raise Exception(msg)

    for model_config in model_config_list:
        weights = model_config.get_weights(log_fn)

        if weights is not None:
            return model_config, weights

    msg = ('ERROR - Weights files missing. To download, please go to https://20bn.com/licensing/sdk/evaluation and'
           'follow the instructions.')
    log_fn(msg)
    raise Exception(msg)


def load_backbone_model_from_config(checkpoint_path: str) -> Tuple[ModelConfig, dict]:
    """
    Load the backbone model that was used in training for the given model checkpoint as indicated in the 'config.json'
    file. If there is no config file, StridedInflatedEfficientNet-pro will be used per default.
    """
    config_file = os.path.join(checkpoint_path, 'config.json')
    if os.path.exists(config_file):
        with open(config_file, 'r') as cf:
            config = json.load(cf)
            backbone_model_config = ModelConfig(config['backbone_name'], config['backbone_version'], [])
    else:
        # Assume StridedInflatedEfficientNet-pro was used
        backbone_model_config = ModelConfig('StridedInflatedEfficientNet', 'pro', [])

    return backbone_model_config, backbone_model_config.get_weights()['backbone']


def prepend_resources_path(checkpoint_path):
    """
    Prepend the absolute resources path to the provided path.
    """
    return os.path.join(RESOURCES_DIR, checkpoint_path.split(f'resources{os.sep}')[-1])


def load_weights(checkpoint_path: str):
    """
    Load weights from a checkpoint file.

    :param checkpoint_path:
        A string representing the absolute/relative path to the checkpoint file.
    """
    return torch.load(checkpoint_path, map_location='cpu')


def load_weights_from_resources(checkpoint_path: str):
    """
    Load weights from a checkpoint file located in the resources folder.

    :param checkpoint_path:
        A string representing the absolute/relative path to the checkpoint file.
    """
    checkpoint_path = prepend_resources_path(checkpoint_path)
    try:
        return load_weights(checkpoint_path)

    except FileNotFoundError:
        raise FileNotFoundError('Weights file missing: {}. '
                                'To download, please go to '
                                'https://20bn.com/licensing/sdk/evaluation and follow the '
                                'instructions.'.format(checkpoint_path))


def load_backbone_weights(checkpoint_path: str):
    """
    Load backbone weights from a checkpoint file, unless Travis is used. Raises an error pointing
    to the SDK page in case weights are missing.

    :param checkpoint_path:
        A string representing the absolute/relative path to the checkpoint file.
    """
    if not running_on_travis():
        return load_weights_from_resources(checkpoint_path)
    else:
        print('Weights are not loaded on Travis.')
        return {}


def update_backbone_weights(backbone_weights: dict, checkpoint: dict):
    """
    Update the backbone weights with all matching weights from the given checkpoint. Those weights
    are then removed from the checkpoint.

    :param backbone_weights:
        Dictionary of original weights for the backbone network.
    :param checkpoint:
        Dictionary of weights from a training checkpoint. Might contain some of the backbone
        weights, which will be copied over and then removed.
    """
    finetuned_layer_names = set(backbone_weights.keys()).intersection(checkpoint.keys())
    for key in finetuned_layer_names:
        backbone_weights[key] = checkpoint.pop(key)


def build_backbone_network(selected_config: ModelConfig, weights: dict):
    """
    Creates a backbone network and load provided weights, unless Travis is used.

    :param selected_config:
        An instance of ModelConfig, specifying the backbone architecture name.
    :param weights:
        A model state dict.
    :return:
        A backbone network, with pre-trained weights.
    """
    backbone_network = getattr(backbone_networks, selected_config.model_name)()
    if not running_on_travis():
        backbone_network.load_state_dict(weights)
    backbone_network.eval()
    return backbone_network


def running_on_travis():
    """
    Returns True if Travis is currently being used.
    """
    return os.getenv('TRAVIS', False) == 'true'<|MERGE_RESOLUTION|>--- conflicted
+++ resolved
@@ -71,15 +71,8 @@
         else:
             return False
 
-<<<<<<< HEAD
-    def get_weights(self, training_logs=None):
+    def get_weights(self, log_fn=print):
         path_weights, path_weights_string, files_exist = self.model_weights()
-=======
-    def get_weights(self, log_fn=print):
-        model_weights = MODELS[self.model_name][self.version]
-        path_weights = {name: model_weights[name] for name in ['backbone'] + self.feature_converters}
-        path_weights_string = json.dumps(path_weights, indent=4, sort_keys=True)  # used in prints
->>>>>>> 743e4732
 
         if files_exist or running_on_travis():
             log_fn(f'Weights found:\n{path_weights_string}')
